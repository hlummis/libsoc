/**
 * The purpose of this file is to define a behavior for the Jetson wherein 
 * the Jetson will...
 *  - Send outbound pings on a GPIO pin at a regular interval of PING_INTERVAL
 *    seconds.
 *  - Receive inbound pings on an interrupt basis (i.e. through threaded
 *    polling). 
 *  - Send reset signals when appropriate. Appropriate here is defined to be
 *    when the Jetson has not received an inbound ping within the time 
 *    interval defined to be RESET_INTERVAL seconds. When no ping is detected
 *    within that timeframe, the Jetson will assume the chip that is expected
 *    to send such pings has been deactivated and will attempt to reset it in
 *    response. 
 *  - Await boots after resetting. The Jetson will not immediately expect to 
 *    begin receiving inbound pings again upon reset. Rather, the Jetson will
 *    continue simply sending pings for a number of seconds defined by 
 *    BOOT_INTERVAL. Upon the completion of this interval, the Jetson will 
 *    again expect to receive inbound pings.
 * 
 * This program depends on two libraries: glib-2.0 and libsoc.
 * 
 * GLib allows for simplified creation of an event loop so that asynchronous
 * behavior may occur within a single thread context. The main use of this event
 * loop here is to coordinate timeout events. Interrupt detection occurs in
 * a separate thread.
 * 
 * libsoc provides a simple C interface for working with the Jetson's GPIO pins.
 * Lighter-weight libraries were tested, however this particular library provides
 * a threaded callback-based implementation of edge detection on the GPIO pins,
 * so we opted for it instead.
 *
 * All GPIO interfacing is accomplished through libsoc while any events of note 
 * are handled within the main event loop.
 * 
 * Approximately 4K Ohm resistance should be used between the Pi ping output and
 * the Jetson ping input to avoid noise-triggered interrupts.
 */

#include <glib.h>
#include <iostream>
#include <stdlib.h>
#include <stdio.h>
#include <unistd.h>
#include <sys/wait.h>
#include <chrono>
#include "libsoc_gpio.h"
#include "libsoc_debug.h"

#define PING_OUTPUT 38
#define PING_INPUT 219 
#define RESET_OUTPUT 63 
#define PING_INTERVAL 1
#define RESET_INTERVAL 5
#define BOOT_INTERVAL 10
#define DEBUG_MESSAGES 1
#define PING_BOUNCETIME 300

using namespace std::chrono;

// Compilation instruction: 
//g++ -std=gnu++0x glib_test.cpp -o glibtest -I/usr/local/include -I/usr/include/glib-2.0 -I/usr/lib/aarch64-linux-gnu/glib-2.0/include -L/usr/local/lib -lglib-2.0 -lsoc

typedef struct {
  gpio *ping_output;     // Stores the address of the ping output pin object
  gpio *ping_input;      // Stores the address of the ping input pin object
  gpio *reset_output;    // Stores the address of the reset pin object
  milliseconds prevPing; // Stores the time of the ping last time reset checked
  milliseconds curPing;  // Stores the time of the most recent ping
  guint resetTimerId;    // Stores the id of the reset timer source
  guint bootTimerId;     // Stores the id of the boot timer source
} pinData;

/* Make some forward declarations so that we can access functions within one another */
static gboolean bootFinished (gpointer args);
static gboolean sendPing (gpointer args);
static gboolean checkReset (gpointer args);
static gboolean sendReset (gpointer args);
int receivePing (void *arg);

/**
 * After awaiting a boot for a specified amount of time, remove the timer source
 * and add a repeating timer for reset checks. 
 */
static gboolean
bootFinished (gpointer args) 
{
  if (DEBUG_MESSAGES == 1) {
    std::cout << "Finished awaiting boot. Removing boot timer." << std::endl;
  }

  // Cast args to the correct pointer type
  pinData *pins;
  pins = (pinData *) args;

  // Remove the bootTimer source
  g_source_remove (pins->bootTimerId);
  
  // Create a new resetTimer source
  pins->resetTimerId = g_timeout_add_seconds (RESET_INTERVAL,
                                              checkReset,
                                              (gpointer) pins);
  
  // Remove the bootTimerId
  pins->bootTimerId = 0; // TODO: might want to change these to pointers
  return TRUE;                             
}

/**
 * Send a momentary ping signal
 */
static gboolean
sendPing (gpointer args)
{
  // Cast args to the correct pointer type
  pinData *pins;
  pins = (pinData *) args;

  // Send a short ping
  libsoc_gpio_set_level (pins->ping_output, HIGH);
  libsoc_gpio_set_level (pins->ping_output, LOW);

  return TRUE;
}

/**
 * Reset timer callback. If no ping has been received, sends a reset signal
 * and creates a boot timer source, otherwise updates prev ping to current ping
 */
static gboolean
checkReset (gpointer args)
{
  // Cast args to the correct pointer type
  pinData *pins;
  pins = (pinData *) args;

  // Check if a ping has been received by comparing ping times
  if (pins->prevPing == pins->curPing) {
    if (DEBUG_MESSAGES == 1) {
      std::cout << "No ping receipt detected. Resetting..." << std::endl;
    }

    // No ping has been received. Send a reset signal
    sendReset (args);
    
    // Reset signal was sent. Remove the resetTimerId and reset timer source
    g_source_remove (pins->resetTimerId);
    pins->resetTimerId = 0; // TODO: might want to make this a pointer and set to NULL

    // Create a new boot timer and store its id
    pins->bootTimerId = g_timeout_add_seconds (BOOT_INTERVAL,
                                               bootFinished,
                                               (gpointer) pins);                                                
  } else {
    // A ping has been received. Update the prev ping to the current ping time
    // TODO: could this asynchronicity be messed up?
    pins->prevPing = pins->curPing;
    if (DEBUG_MESSAGES == 1) {
      std::cout << "Receipt detected. No reset necessary" << std::endl;
    }
  }

  return TRUE;
}

/**
 * Send a momentary reset signal
 */
static gboolean
sendReset (gpointer args)
{
  // Cast args to the correct pointer type
  pinData *pins;
  pins = (pinData *) args;

  // Send a reset signal
  libsoc_gpio_set_level (pins->reset_output, HIGH);
  // Unset the reset signal
  libsoc_gpio_set_level (pins->reset_output, LOW);

  return TRUE;
}

/**
 * Handle a received ping by updating the counter
 */
int 
receivePing (void *arg) {
  pinData *pins = (pinData *) arg; 
  milliseconds now = duration_cast< milliseconds >(
    system_clock::now().time_since_epoch()
  );
<<<<<<< HEAD
  if (DEBUG_MESSAGES == 1) {
    std::cout << "Received a ping!" << std::endl;
    long long nowMs = now.count();
    long long curMs = pins->curPing.count();
    std::cout << "Time difference: " << (nowMs - curMs) << std::endl;
    std::cout << "Level detected: " << libsoc_gpio_get_level (pins->ping_input) << std::endl;
=======
  // Check to see if receipt occurred within bouncetime
  long long nowMs = now.count();
  long long curMs = pins->curPing.count();
  int diff = (int) (nowMs - curMs);

  // Don't update curPing if difference is less than bouncetime
  if (diff < BOUNCE_TIME) {
    return EXIT_SUCCESS;
>>>>>>> 2c7997af
  }

  pins->curPing = now;

  if (DEBUG_MESSAGES == 1) {
    std::cout << "Received a ping!" << std::endl;    
    std::cout << "Time difference: " << (nowMs - curMs) << std::endl;
  }  
  return EXIT_SUCCESS;
}

int main (int argc, char **argv)
{
  // Spawn an event loop
  GMainLoop *loop = g_main_loop_new(0, 0);  
  
  pinData *pins = (pinData *) malloc (sizeof (*pins));

  // Setup initial reset timer values
  pins->prevPing = duration_cast< milliseconds >(
    system_clock::now().time_since_epoch()
  );
  pins->curPing = pins->prevPing;

  // Setup pins
  pins->ping_output = libsoc_gpio_request (PING_OUTPUT, LS_GPIO_SHARED);
  pins->ping_input = libsoc_gpio_request (PING_INPUT, LS_GPIO_SHARED);
  pins->reset_output = libsoc_gpio_request (RESET_OUTPUT, LS_GPIO_SHARED);

  // Make sure pins are actually requested
  if (pins->ping_output == NULL || pins->ping_input == NULL || 
      pins->reset_output == NULL)
  {
    goto fail;
  }

  // Set the pin directions
  libsoc_gpio_set_direction (pins->ping_output, OUTPUT);
  libsoc_gpio_set_direction (pins->ping_input, INPUT); 
  libsoc_gpio_set_direction (pins->reset_output, OUTPUT);

  // Check that directions were indeed set
  if (libsoc_gpio_get_direction (pins->ping_output) != OUTPUT) {
    printf ("Failed to set ping_output direction to OUTPUT\n");
    goto fail;
  }

  if (libsoc_gpio_get_direction(pins->ping_input) != INPUT)
  {
    printf ("Failed to set ping_input direction to INPUT\n");
    goto fail;
  }

  if (libsoc_gpio_get_direction(pins->reset_output) != OUTPUT)
  {
    printf ("Failed to set reset_output direction to OUTPUT\n");
    goto fail;
  }

  // Set the edge on the ping input pin to "falling" to detect interrupts
  libsoc_gpio_set_edge (pins->ping_input, FALLING);

  // Setup the ping callback to handle interrupts
  libsoc_gpio_callback_interrupt (pins->ping_input, 
                                  &receivePing,
                                  (void *) pins);
  
  // Add a timeout to the main loop to send pings at regular intervals
  g_timeout_add_seconds (PING_INTERVAL, sendPing, (gpointer) pins);
  // libsoc_gpio_set_level (pins->ping_output, LOW);
  // Add a timeout to the main loop to check if a reset is necessary at 
  // regular intervals 
  pins->resetTimerId = g_timeout_add_seconds (RESET_INTERVAL, 
                                              checkReset,
                                              (gpointer) pins);

  // Run the main loop
  g_main_loop_run(loop); 

  fail: 
  
  // Clear the gpio memory
  if (pins->ping_output) {
    libsoc_gpio_free (pins->ping_output);
  }

  if (pins->ping_input) {
    libsoc_gpio_free (pins->ping_input);
  } 

  if (pins->reset_output) {
    libsoc_gpio_free (pins->reset_output);
  } 
}<|MERGE_RESOLUTION|>--- conflicted
+++ resolved
@@ -10,7 +10,9 @@
  *    interval defined to be RESET_INTERVAL seconds. When no ping is detected
  *    within that timeframe, the Jetson will assume the chip that is expected
  *    to send such pings has been deactivated and will attempt to reset it in
- *    response. 
+ *    response.
+ *  - Log all suspicious events (i.e. resets) in a log file where the records
+ *    can be accessed later. 
  *  - Await boots after resetting. The Jetson will not immediately expect to 
  *    begin receiving inbound pings again upon reset. Rather, the Jetson will
  *    continue simply sending pings for a number of seconds defined by 
@@ -189,23 +191,14 @@
   milliseconds now = duration_cast< milliseconds >(
     system_clock::now().time_since_epoch()
   );
-<<<<<<< HEAD
-  if (DEBUG_MESSAGES == 1) {
-    std::cout << "Received a ping!" << std::endl;
-    long long nowMs = now.count();
-    long long curMs = pins->curPing.count();
-    std::cout << "Time difference: " << (nowMs - curMs) << std::endl;
-    std::cout << "Level detected: " << libsoc_gpio_get_level (pins->ping_input) << std::endl;
-=======
   // Check to see if receipt occurred within bouncetime
   long long nowMs = now.count();
   long long curMs = pins->curPing.count();
   int diff = (int) (nowMs - curMs);
 
   // Don't update curPing if difference is less than bouncetime
-  if (diff < BOUNCE_TIME) {
+  if (diff < PING_BOUNCETIME) {
     return EXIT_SUCCESS;
->>>>>>> 2c7997af
   }
 
   pins->curPing = now;
